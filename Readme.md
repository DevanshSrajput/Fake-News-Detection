# 🕵️‍♂️ Fake News Detector

<i>Because the internet needed <b>another</b> fake news detector—but this one’s <i>actually good</i>.</i>

Welcome to the <b>Fake News Detector</b>, the overly concerned Python project that’s here to help you separate fact from fiction. Whether you’re tired of miracle mango diets or yet another “Elon buys Mars” headline, this machine learning system will gladly rain on their parade.


### PS: Find the Demo Video Below

---

<<<<<<< HEAD
## 📸 Screenshots

<div style="display: flex; flex-wrap: wrap; gap: 10px;">
  <img src="Screenshots/Dashboard.png" width="200"/>
  <img src="Screenshots/Model_Training.png" width="200"/>
  <img src="Screenshots/Detection-Model.png" width="200"/>
  <img src="Screenshots/Detected.png" width="200"/>
  <img src="Screenshots/Comparison.png" width="200"/>
  <img src="Screenshots/About.png" width="200"/>
</div>
=======
## 🎬 Video Walkthrough

> <b>Watch the magic happen:</b>
>
> [![Demo Video](https://github.com/DevanshSrajput/Fake-News-Detection/blob/main/Fake-News-Detection.png)](https://youtu.be/a08yk5JGODs)
>
> <i>Click the thumbnail above to see a full walkthrough of the Fake News Detector in action!</i>

---
>>>>>>> 7f1fd220

## 🚀 Features

- Text preprocessing that’s cleaner than your browser history.
- <b>Dual-model detection</b>: Support Vector Machine (<i>the nerd who always gets it right</i>) and Passive Aggressive Classifier (<i>the rebel who thrives on confrontation</i>).
- Data visualization for all you graph lovers.
- Confusion matrices that look exactly like how you feel reading fake news.
- Custom article predictions so you can play detective at home.
- <b>Modern Web UI</b> (Streamlit): Because CLI is so 2010.

---

## 🧠 Behind the Scenes

This project uses:

- <b>TF-IDF Vectorizer</b> to turn words into meaningful numbers.
- <b>Passive Aggressive Classifier</b> for its “I don’t care but I actually do” approach.
- <b>SVM</b> because, well, it works. Period.
- Preprocessing includes stemming, stopword removal, regex cleansing, and sarcasm filters (ok, not really).

---

## 📦 Requirements

Install dependencies using:

```bash
pip install -r requirements.txt
```

Or manually, if you like to suffer.

Download the Dataset from my drive:
[WELFake_Dataset.csv](https://drive.google.com/file/d/1wvQvvvDos0EJYv1A3-tPApZdzHACUm6X/view?usp=sharing)

---

## 🛠 How to Run

### Option 1: The Classic Way (Terminal)

1. Clone this amazing repository.
2. Drop your dataset into the root folder (we expect columns named `text` and `label`).
3. Adjust the `DATA_PATH` in `fake_news_detector.py` if you like living dangerously.
4. Run the Python script:

```bash
python fake_news_detector.py
```

Sit back and enjoy as the program judges your articles more critically than your relatives at a wedding.

### Option 2: The Fancy Way (Modern UI)

1. Make sure you’ve installed all requirements (see above).
2. Double-click `run_app.bat` <i>or</i> run:

```bash
streamlit run app.py
```

3. Your browser will open. If it doesn’t, open [http://localhost:8501](http://localhost:8501) yourself. (We believe in you.)
4. Use the beautiful UI to train models, test articles, and see analytics. No command line required!

---


# 📊 Sample Output

```
=== Fake News Detection System ===
Loading dataset...
Training models...
Evaluating performance...
Plotting confusion matrix...
Regretting reading the news...
```

---

# 🧪 Test Example

Input:
"BREAKING: Scientists say chocolate is the new kale!"

Output:
PAC Prediction: FAKE<br>
SVM Prediction: FAKE<br>
Consensus: FAKE<br>
Confidence: 98.76% – So yeah, nice try.<br>

---

## 📊 Model Performance

The system uses two complementary models:

- <b>Passive Aggressive Classifier</b>: Excellent for online learning and large datasets
- <b>Support Vector Machine</b>: Robust linear classifier for text data

Both models are evaluated using:

- Accuracy Score
- F1 Score
- Confusion Matrix
- Classification Report

---

## 🔍 How It Works

1. <b>Data Preprocessing</b>:

   - Remove HTML tags, URLs, and punctuation
   - Tokenization and normalization
   - Stopword removal and stemming
   - TF-IDF vectorization

2. <b>Model Training</b>:

   - Train both PAC and SVM models
   - 70/30 train-test split with stratification

3. <b>Prediction</b>:
   - Process input article through preprocessing pipeline
   - Generate predictions from both models
   - Provide consensus prediction with confidence metrics

---

## 🎓 Educational Value

This project demonstrates:

- End-to-end ML pipeline development
- NLP preprocessing techniques
- Model evaluation and comparison
- Social impact AI applications
- Clean, documented code practices

---

## 🔮 Future Enhancements

- Integration with pre-trained embeddings (BERT, Word2Vec)
- Real-time news scraping and classification
- API endpoint development
- Enhanced feature engineering with metadata
- Deep learning models (LSTM, Transformer)

---

## 📈 Success Metrics

- Achieve >85% accuracy on test dataset
- Clear documentation and reproducible results
- Professional presentation for portfolio showcase
- Practical application for social good

---

# 👨‍💻 Author

Made with coffee, code, and a sprinkle of existential dread by Devansh Singh.

Feel free to connect with me on dksdevansh@gmail.com if you’re into cool projects, sarcastic readmes, or you just want to say hi.

---

# 📜 License

You can do whatever you want with this code. Just don’t make it tell people that pineapple belongs on pizza. That would be crossing the line.

---

# ⚠️ Disclaimer

No fake news was emotionally harmed during the making of this project. But a few poorly written headlines were judged. Harshly.<|MERGE_RESOLUTION|>--- conflicted
+++ resolved
@@ -4,12 +4,21 @@
 
 Welcome to the <b>Fake News Detector</b>, the overly concerned Python project that’s here to help you separate fact from fiction. Whether you’re tired of miracle mango diets or yet another “Elon buys Mars” headline, this machine learning system will gladly rain on their parade.
 
+---
+
+## 🎬 Video Walkthrough
+
+> <b>Watch the magic happen:</b>
+>
+> [![Demo Video](https://github.com/DevanshSrajput/Fake-News-Detection/blob/main/Fake-News-Detection.png)](https://youtu.be/a08yk5JGODs)
+>
+> <i>Click the thumbnail above to see a full walkthrough of the Fake News Detector in action!</i>
+
 
 ### PS: Find the Demo Video Below
 
 ---
 
-<<<<<<< HEAD
 ## 📸 Screenshots
 
 <div style="display: flex; flex-wrap: wrap; gap: 10px;">
@@ -20,17 +29,6 @@
   <img src="Screenshots/Comparison.png" width="200"/>
   <img src="Screenshots/About.png" width="200"/>
 </div>
-=======
-## 🎬 Video Walkthrough
-
-> <b>Watch the magic happen:</b>
->
-> [![Demo Video](https://github.com/DevanshSrajput/Fake-News-Detection/blob/main/Fake-News-Detection.png)](https://youtu.be/a08yk5JGODs)
->
-> <i>Click the thumbnail above to see a full walkthrough of the Fake News Detector in action!</i>
-
----
->>>>>>> 7f1fd220
 
 ## 🚀 Features
 
